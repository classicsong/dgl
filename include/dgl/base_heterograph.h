/*!
 *  Copyright (c) 2019 by Contributors
 * \file dgl/heterograph_interface.h
 * \brief DGL heterogeneous graph index class.
 */

#ifndef DGL_BASE_HETEROGRAPH_H_
#define DGL_BASE_HETEROGRAPH_H_

#include <string>
#include <vector>
#include <utility>
#include <algorithm>
#include <memory>

#include "./runtime/object.h"
#include "graph_interface.h"
#include "array.h"

namespace dgl {

// Forward declaration
class BaseHeteroGraph;
typedef std::shared_ptr<BaseHeteroGraph> HeteroGraphPtr;

struct FlattenedHeteroGraph;
typedef std::shared_ptr<FlattenedHeteroGraph> FlattenedHeteroGraphPtr;

struct HeteroSubgraph;

/*! \brief Enum class for edge direction */
enum class EdgeDir {
  kIn,  // in edge direction
  kOut  // out edge direction
};

/*!
 * \brief Base heterogenous graph.
 *
 * In heterograph, nodes represent entities and edges represent relations.
 * Nodes and edges are associated with types. The same pair of entity types
 * can have multiple relation types between them, but relation type **uniquely**
 * identifies the source and destination entity types.
 *
 * In a high-level, a heterograph is a data structure composed of:
 *  - A meta-graph that stores the entity-entity relation graph.
 *  - A dictionary of relation type to the bipartite graph representing the
 *    actual connections among entity nodes.
 */
class BaseHeteroGraph : public runtime::Object {
 public:
  explicit BaseHeteroGraph(GraphPtr meta_graph): meta_graph_(meta_graph) {}

  virtual ~BaseHeteroGraph() = default;

  ////////////////////////// query/operations on meta graph ////////////////////////

  /*! \return the number of vertex types */
  virtual uint64_t NumVertexTypes() const {
    return meta_graph_->NumVertices();
  }

  /*! \return the number of edge types */
  virtual uint64_t NumEdgeTypes() const {
    return meta_graph_->NumEdges();
  }

  /*! \return given the edge type, find the source type */
  virtual std::pair<dgl_type_t, dgl_type_t> GetEndpointTypes(dgl_type_t etype) const {
    return meta_graph_->FindEdge(etype);
  }

  /*! \return the meta graph */
  virtual GraphPtr meta_graph() const {
    return meta_graph_;
  }

  /*!
   * \brief Return the bipartite graph of the given edge type.
   * \param etype The edge type.
   * \return The bipartite graph.
   */
  virtual HeteroGraphPtr GetRelationGraph(dgl_type_t etype) const = 0;

  ////////////////////////// query/operations on realized graph ////////////////////////

  /*! \brief Add vertices to the given vertex type */
  virtual void AddVertices(dgl_type_t vtype, uint64_t num_vertices) = 0;

  /*! \brief Add one edge to the given edge type */
  virtual void AddEdge(dgl_type_t etype, dgl_id_t src, dgl_id_t dst) = 0;

  /*! \brief Add edges to the given edge type */
  virtual void AddEdges(dgl_type_t etype, IdArray src_ids, IdArray dst_ids) = 0;

  /*!
   * \brief Clear the graph. Remove all vertices/edges.
   */
  virtual void Clear() = 0;

  /*!
   * \brief Get the data type of node and edge IDs of this graph.
   */
  virtual DLDataType DataType() const = 0;

  /*!
   * \brief Get the device context of this graph.
   */
  virtual DLContext Context() const = 0;

  /*!
   * \brief Get the number of integer bits used to store node/edge ids (32 or 64).
   */
  // TODO(BarclayII) replace NumBits() calls to DataType() calls
  virtual uint8_t NumBits() const = 0;

  /*!
   * \return whether the graph is a multigraph
   */
  virtual bool IsMultigraph() const = 0;

  /*! \return whether the graph is read-only */
  virtual bool IsReadonly() const = 0;

  /*! \return the number of vertices in the graph.*/
  virtual uint64_t NumVertices(dgl_type_t vtype) const = 0;

  /*! \return the number of vertices for each type in the graph as a vector */
  inline virtual std::vector<int64_t> NumVerticesPerType() const {
    LOG(FATAL) << "[BUG] NumVerticesPerType() not supported on this object.";
    return {};
  }

  /*! \return the number of edges in the graph.*/
  virtual uint64_t NumEdges(dgl_type_t etype) const = 0;

  /*! \return true if the given vertex is in the graph.*/
  virtual bool HasVertex(dgl_type_t vtype, dgl_id_t vid) const = 0;

  /*! \return a 0-1 array indicating whether the given vertices are in the graph.*/
  virtual BoolArray HasVertices(dgl_type_t vtype, IdArray vids) const = 0;

  /*! \return true if the given edge is in the graph.*/
  virtual bool HasEdgeBetween(dgl_type_t etype, dgl_id_t src, dgl_id_t dst) const = 0;

  /*! \return a 0-1 array indicating whether the given edges are in the graph.*/
  virtual BoolArray HasEdgesBetween(dgl_type_t etype, IdArray src_ids, IdArray dst_ids) const = 0;

  /*!
   * \brief Find the predecessors of a vertex.
   * \note The given vertex should belong to the source vertex type
   *       of the given edge type.
   * \param etype The edge type
   * \param vid The vertex id.
   * \return the predecessor id array.
   */
  virtual IdArray Predecessors(dgl_type_t etype, dgl_id_t dst) const = 0;

  /*!
   * \brief Find the successors of a vertex.
   * \note The given vertex should belong to the dest vertex type
   *       of the given edge type.
   * \param etype The edge type
   * \param vid The vertex id.
   * \return the successor id array.
   */
  virtual IdArray Successors(dgl_type_t etype, dgl_id_t src) const = 0;

  /*!
   * \brief Get all edge ids between the two given endpoints
   * \note The given src and dst vertices should belong to the source vertex type
   *       and the dest vertex type of the given edge type, respectively.
   * \param etype The edge type
   * \param src The source vertex.
   * \param dst The destination vertex.
   * \return the edge id array.
   */
  virtual IdArray EdgeId(dgl_type_t etype, dgl_id_t src, dgl_id_t dst) const = 0;

  /*!
   * \brief Get all edge ids between the given endpoint pairs.
   * \note Edges are associated with an integer id start from zero.
   *       The id is assigned when the edge is being added to the graph.
   *       If duplicate pairs exist, the returned edge IDs will also duplicate.
   *       The order of returned edge IDs will follow the order of src-dst pairs
   *       first, and ties are broken by the order of edge ID.
   * \param etype The edge type
   * \param src The src vertex ids.
   * \param dst The dst vertex ids.
   * \return EdgeArray containing all edges between all pairs.
   */
  virtual EdgeArray EdgeIds(dgl_type_t etype, IdArray src, IdArray dst) const = 0;

  /*!
   * \brief Find the edge ID and return the pair of endpoints
   * \param etype The edge type
   * \param eid The edge ID
   * \return a pair whose first element is the source and the second the destination.
   */
  virtual std::pair<dgl_id_t, dgl_id_t> FindEdge(dgl_type_t etype, dgl_id_t eid) const = 0;

  /*!
   * \brief Find the edge IDs and return their source and target node IDs.
   * \param etype The edge type
   * \param eids The edge ID array.
   * \return EdgeArray containing all edges with id in eid.  The order is preserved.
   */
  virtual EdgeArray FindEdges(dgl_type_t etype, IdArray eids) const = 0;

  /*!
   * \brief Get the in edges of the vertex.
   * \note The given vertex should belong to the dest vertex type
   *       of the given edge type.
   * \param etype The edge type
   * \param vid The vertex id.
   * \return the edges
   */
  virtual EdgeArray InEdges(dgl_type_t etype, dgl_id_t vid) const = 0;

  /*!
   * \brief Get the in edges of the vertices.
   * \note The given vertex should belong to the dest vertex type
   *       of the given edge type.
   * \param etype The edge type
   * \param vids The vertex id array.
   * \return the id arrays of the two endpoints of the edges.
   */
  virtual EdgeArray InEdges(dgl_type_t etype, IdArray vids) const = 0;

  /*!
   * \brief Get the out edges of the vertex.
   * \note The given vertex should belong to the source vertex type
   *       of the given edge type.
   * \param etype The edge type
   * \param vid The vertex id.
   * \return the id arrays of the two endpoints of the edges.
   */
  virtual EdgeArray OutEdges(dgl_type_t etype, dgl_id_t vid) const = 0;

  /*!
   * \brief Get the out edges of the vertices.
   * \note The given vertex should belong to the source vertex type
   *       of the given edge type.
   * \param etype The edge type
   * \param vids The vertex id array.
   * \return the id arrays of the two endpoints of the edges.
   */
  virtual EdgeArray OutEdges(dgl_type_t etype, IdArray vids) const = 0;

  /*!
   * \brief Get all the edges in the graph.
   * \note If order is "srcdst", the returned edges list is sorted by their src and
   *       dst ids. If order is "eid", they are in their edge id order.
   *       Otherwise, in the arbitrary order.
   * \param etype The edge type
   * \param order The order of the returned edge list.
   * \return the id arrays of the two endpoints of the edges.
   */
  virtual EdgeArray Edges(dgl_type_t etype, const std::string &order = "") const = 0;

  /*!
   * \brief Get the in degree of the given vertex.
   * \note The given vertex should belong to the dest vertex type
   *       of the given edge type.
   * \param etype The edge type
   * \param vid The vertex id.
   * \return the in degree
   */
  virtual uint64_t InDegree(dgl_type_t etype, dgl_id_t vid) const = 0;

  /*!
   * \brief Get the in degrees of the given vertices.
   * \note The given vertex should belong to the dest vertex type
   *       of the given edge type.
   * \param etype The edge type
   * \param vid The vertex id array.
   * \return the in degree array
   */
  virtual DegreeArray InDegrees(dgl_type_t etype, IdArray vids) const = 0;

  /*!
   * \brief Get the out degree of the given vertex.
   * \note The given vertex should belong to the source vertex type
   *       of the given edge type.
   * \param etype The edge type
   * \param vid The vertex id.
   * \return the out degree
   */
  virtual uint64_t OutDegree(dgl_type_t etype, dgl_id_t vid) const = 0;

  /*!
   * \brief Get the out degrees of the given vertices.
   * \note The given vertex should belong to the source vertex type
   *       of the given edge type.
   * \param etype The edge type
   * \param vid The vertex id array.
   * \return the out degree array
   */
  virtual DegreeArray OutDegrees(dgl_type_t etype, IdArray vids) const = 0;

  /*!
   * \brief Return the successor vector
   * \note The given vertex should belong to the source vertex type
   *       of the given edge type.
   * \param vid The vertex id.
   * \return the successor vector iterator pair.
   */
  virtual DGLIdIters SuccVec(dgl_type_t etype, dgl_id_t vid) const = 0;

  /*!
   * \brief Return the out edge id vector
   * \note The given vertex should belong to the source vertex type
   *       of the given edge type.
   * \param vid The vertex id.
   * \return the out edge id vector iterator pair.
   */
  virtual DGLIdIters OutEdgeVec(dgl_type_t etype, dgl_id_t vid) const = 0;

  /*!
   * \brief Return the predecessor vector
   * \note The given vertex should belong to the dest vertex type
   *       of the given edge type.
   * \param vid The vertex id.
   * \return the predecessor vector iterator pair.
   */
  virtual DGLIdIters PredVec(dgl_type_t etype, dgl_id_t vid) const = 0;

  /*!
   * \brief Return the in edge id vector
   * \note The given vertex should belong to the dest vertex type
   *       of the given edge type.
   * \param vid The vertex id.
   * \return the in edge id vector iterator pair.
   */
  virtual DGLIdIters InEdgeVec(dgl_type_t etype, dgl_id_t vid) const = 0;

  /*!
   * \brief Get the adjacency matrix of the graph.
   *
   * TODO(minjie): deprecate this interface; replace it with GetXXXMatrix.
   *
   * By default, a row of returned adjacency matrix represents the destination
   * of an edge and the column represents the source.
   *
   * If the fmt is 'csr', the function should return three arrays, representing
   *  indptr, indices and edge ids
   *
   * If the fmt is 'coo', the function should return one array of shape (2, nnz),
   * representing a horitonzal stack of row and col indices.
   *
   * \param transpose A flag to transpose the returned adjacency matrix.
   * \param fmt the format of the returned adjacency matrix.
   * \return a vector of IdArrays.
   */
  virtual std::vector<IdArray> GetAdj(
      dgl_type_t etype, bool transpose, const std::string &fmt) const = 0;

  /*!
   * \brief Determine which format to use with a preference.
   *
   * Return the preferred format if the underlying relation graph supports it.
   * Otherwise, it will return whatever DGL thinks is the most appropriate given
   * the arguments.
   *
   * \param etype Edge type.
   * \param preferred_format Preferred sparse format.
   * \return Available sparse format.
   */
  virtual SparseFormat SelectFormat(dgl_type_t etype, SparseFormat preferred_format) const = 0;

  /*!
   * \brief Get restrict sparse format of the graph.
   * 
   * \return a string representing the sparse format: 'coo'/'csr'/'csc'/'any'
   */
  virtual std::string GetRestrictFormat() const = 0;

  /*!
   * \brief Return the sparse format in use for the graph.
   * 
   * \return a number of type dgl_format_code_t. 
   */
  virtual dgl_format_code_t GetFormatInUse() const = 0;

  /*!
   * \brief Return the graph in specified restrict format.
   * 
   * \return The new graph.
   */
  virtual HeteroGraphPtr GetGraphInFormat(SparseFormat restrict_format) const = 0;

  /*!
   * \brief Get adjacency matrix in COO format.
   * \param etype Edge type.
   * \return COO matrix.
   */
  virtual aten::COOMatrix GetCOOMatrix(dgl_type_t etype) const = 0;

  /*!
   * \brief Get adjacency matrix in CSR format.
   *
   * The row and column sizes are equal to the number of dsttype and srctype
   * nodes, respectively.
   *
   * \param etype Edge type.
   * \return CSR matrix.
   */
  virtual aten::CSRMatrix GetCSRMatrix(dgl_type_t etype) const = 0;

  /*!
   * \brief Get adjacency matrix in CSC format.
   *
   * A CSC matrix is equivalent to the transpose of a CSR matrix.
   * We reuse the CSRMatrix data structure as return value. The row and column
   * sizes are equal to the number of dsttype and srctype nodes, respectively.
   *
   * \param etype Edge type.
   * \return A CSR matrix.
   */
  virtual aten::CSRMatrix GetCSCMatrix(dgl_type_t etype) const = 0;

  /*!
   * \brief Extract the induced subgraph by the given vertices.
   * 
   * The length of the given vector should be equal to the number of vertex types.
   * Empty arrays can be provided if no vertex is needed for the type. The result
   * subgraph has the same meta graph with the parent, but some types can have no
   * node/edge.
   *
   * \param vids the induced vertices per type.
   * \return the subgraph.
   */
  virtual HeteroSubgraph VertexSubgraph(const std::vector<IdArray>& vids) const = 0;

  /*!
   * \brief Extract the induced subgraph by the given edges.
   * 
   * The length of the given vector should be equal to the number of edge types.
   * Empty arrays can be provided if no edge is needed for the type. The result
   * subgraph has the same meta graph with the parent, but some types can have no
   * node/edge.
   *
   * \param eids The edges in the subgraph.
   * \param preserve_nodes If true, the vertices will not be relabeled, so some vertices
   *                       may have no incident edges.
   * \return the subgraph.
   */
  virtual HeteroSubgraph EdgeSubgraph(
      const std::vector<IdArray>& eids, bool preserve_nodes = false) const = 0;

  /*!
   * \brief Convert the list of requested unitgraph graphs into a single unitgraph graph.
   *
   * \param etypes The list of edge type IDs.
   * \return The flattened graph, with induced source/edge/destination types/IDs.
   */
  virtual FlattenedHeteroGraphPtr Flatten(const std::vector<dgl_type_t>& etypes) const {
    LOG(FATAL) << "Flatten operation unsupported";
    return nullptr;
  }

  /*! \brief Cast this graph to immutable graph */
  virtual GraphPtr AsImmutableGraph() const {
    LOG(FATAL) << "AsImmutableGraph not supported.";
    return nullptr;
  }

  static constexpr const char* _type_key = "graph.HeteroGraph";
  DGL_DECLARE_OBJECT_TYPE_INFO(BaseHeteroGraph, runtime::Object);

 protected:
  /*! \brief meta graph */
  GraphPtr meta_graph_;

  // empty constructor
  BaseHeteroGraph(){}
};

// Define HeteroGraphRef
DGL_DEFINE_OBJECT_REF(HeteroGraphRef, BaseHeteroGraph);

/*! 
 * \brief Hetero-subgraph data structure.
 *
 * This class can be used as arguments and return values of a C API.
 *
 * <code>
 *   DGL_REGISTER_GLOBAL("some_c_api")
 *   .set_body([] (DGLArgs args, DGLRetValue* rv) {
 *     HeteroSubgraphRef subg = args[0];
 *     std::shared_ptr<HeteroSubgraph> ret = do_something( ... );
 *     *rv = HeteroSubgraphRef(ret);
 *   });
 * </code>
 */
struct HeteroSubgraph : public runtime::Object {
  /*! \brief The heterograph. */
  HeteroGraphPtr graph;
  /*!
   * \brief The induced vertex ids of each entity type.
   * The vector length is equal to the number of vertex types in the parent graph.
   * Each array i has the same length as the number of vertices in type i.
   * Empty array is allowed if the mapping is identity.
   */
  std::vector<IdArray> induced_vertices;
  /*!
   * \brief The induced edge ids of each relation type.
   * The vector length is equal to the number of edge types in the parent graph.
   * Each array i has the same length as the number of edges in type i.
   * Empty array is allowed if the mapping is identity.
   */
  std::vector<IdArray> induced_edges;

  static constexpr const char* _type_key = "graph.HeteroSubgraph";
  DGL_DECLARE_OBJECT_TYPE_INFO(HeteroSubgraph, runtime::Object);
};

// Define HeteroSubgraphRef
DGL_DEFINE_OBJECT_REF(HeteroSubgraphRef, HeteroSubgraph);

/*! \brief The flattened heterograph */
struct FlattenedHeteroGraph : public runtime::Object {
  /*! \brief The graph */
  HeteroGraphRef graph;
  /*!
   * \brief Mapping from source node ID to node type in parent graph
   * \note The induced type array guarantees that the same type always appear contiguously.
   */
  IdArray induced_srctype;
  /*!
   * \brief The set of node types in parent graph appearing in source nodes.
   */
  IdArray induced_srctype_set;
  /*! \brief Mapping from source node ID to local node ID in parent graph */
  IdArray induced_srcid;
  /*!
   * \brief Mapping from edge ID to edge type in parent graph
   * \note The induced type array guarantees that the same type always appear contiguously.
   */
  IdArray induced_etype;
  /*!
   * \brief The set of edge types in parent graph appearing in edges.
   */
  IdArray induced_etype_set;
  /*! \brief Mapping from edge ID to local edge ID in parent graph */
  IdArray induced_eid;
  /*!
   * \brief Mapping from destination node ID to node type in parent graph
   * \note The induced type array guarantees that the same type always appear contiguously.
   */
  IdArray induced_dsttype;
  /*!
   * \brief The set of node types in parent graph appearing in destination nodes.
   */
  IdArray induced_dsttype_set;
  /*! \brief Mapping from destination node ID to local node ID in parent graph */
  IdArray induced_dstid;

  void VisitAttrs(runtime::AttrVisitor *v) final {
    v->Visit("graph", &graph);
    v->Visit("induced_srctype", &induced_srctype);
    v->Visit("induced_srctype_set", &induced_srctype_set);
    v->Visit("induced_srcid", &induced_srcid);
    v->Visit("induced_etype", &induced_etype);
    v->Visit("induced_etype_set", &induced_etype_set);
    v->Visit("induced_eid", &induced_eid);
    v->Visit("induced_dsttype", &induced_dsttype);
    v->Visit("induced_dsttype_set", &induced_dsttype_set);
    v->Visit("induced_dstid", &induced_dstid);
  }

  static constexpr const char* _type_key = "graph.FlattenedHeteroGraph";
  DGL_DECLARE_OBJECT_TYPE_INFO(FlattenedHeteroGraph, runtime::Object);
};
DGL_DEFINE_OBJECT_REF(FlattenedHeteroGraphRef, FlattenedHeteroGraph);

// Declarations of functions and algorithms

/*!
 * \brief Create a heterograph from meta graph and a list of bipartite graph,
 * additionally specifying number of nodes per type.
 */
HeteroGraphPtr CreateHeteroGraph(
    GraphPtr meta_graph,
    const std::vector<HeteroGraphPtr> &rel_graphs,
    const std::vector<int64_t> &num_nodes_per_type = {});

/*!
 * \brief Create a heterograph from COO input.
 * \param num_vtypes Number of vertex types. Must be 1 or 2.
 * \param num_src Number of nodes in the source type.
 * \param num_dst Number of nodes in the destination type.
 * \param row Src node ids of the edges.
 * \param col Dst node ids of the edges.
 * \param restrict_format Sparse format for storing this graph.
 * \return A heterograph pointer.
 */
HeteroGraphPtr CreateFromCOO(
    int64_t num_vtypes, int64_t num_src, int64_t num_dst,
    IdArray row, IdArray col, SparseFormat restrict_format = SparseFormat::kAny);

/*!
 * \brief Create a heterograph from COO input.
 * \param num_vtypes Number of vertex types. Must be 1 or 2.
 * \param mat The COO matrix
 * \param restrict_format Sparse format for storing this graph.
 * \return A heterograph pointer.
 */
HeteroGraphPtr CreateFromCOO(
    int64_t num_vtypes, const aten::COOMatrix& mat,
    SparseFormat restrict_format = SparseFormat::kAny);

/*!
 * \brief Create a heterograph from CSR input.
 * \param num_vtypes Number of vertex types. Must be 1 or 2.
 * \param num_src Number of nodes in the source type.
 * \param num_dst Number of nodes in the destination type.
 * \param indptr Indptr array
 * \param indices Indices array
 * \param edge_ids Edge ids
 * \param restrict_format Sparse format for storing this graph.
 * \return A heterograph pointer.
 */
HeteroGraphPtr CreateFromCSR(
    int64_t num_vtypes, int64_t num_src, int64_t num_dst,
    IdArray indptr, IdArray indices, IdArray edge_ids,
    SparseFormat restrict_format = SparseFormat::kAny);

/*!
 * \brief Create a heterograph from CSR input.
 * \param num_vtypes Number of vertex types. Must be 1 or 2.
 * \param mat The CSR matrix
 * \param restrict_format Sparse format for storing this graph.
 * \return A heterograph pointer.
 */
HeteroGraphPtr CreateFromCSR(
    int64_t num_vtypes, const aten::CSRMatrix& mat,
    SparseFormat restrict_format = SparseFormat::kAny);

/*!
 * \brief Create a heterograph from CSC input.
 * \param num_vtypes Number of vertex types. Must be 1 or 2.
 * \param num_src Number of nodes in the source type.
 * \param num_dst Number of nodes in the destination type.
 * \param indptr Indptr array
 * \param indices Indices array
 * \param edge_ids Edge ids
 * \param restrict_format Sparse format for storing this graph.
 * \return A heterograph pointer.
 */
HeteroGraphPtr CreateFromCSC(
    int64_t num_vtypes, int64_t num_src, int64_t num_dst,
    IdArray indptr, IdArray indices, IdArray edge_ids,
    SparseFormat restrict_format = SparseFormat::kAny);

/*!
 * \brief Create a heterograph from CSC input.
 * \param num_vtypes Number of vertex types. Must be 1 or 2.
 * \param mat The CSC matrix
 * \param restrict_format Sparse format for storing this graph.
 * \return A heterograph pointer.
 */
HeteroGraphPtr CreateFromCSC(
    int64_t num_vtypes, const aten::CSRMatrix& mat,
    SparseFormat restrict_format = SparseFormat::kAny);

/*!
 * \brief Extract the subgraph of the in edges of the given nodes.
 * \param graph Graph
 * \param nodes Node IDs of each type
 * \return Subgraph containing only the in edges. The returned graph has the same
 *         schema as the original one.
 */
HeteroSubgraph InEdgeGraph(const HeteroGraphPtr graph, const std::vector<IdArray>& nodes);

/*!
 * \brief Extract the subgraph of the out edges of the given nodes.
 * \param graph Graph
 * \param nodes Node IDs of each type
 * \return Subgraph containing only the out edges. The returned graph has the same
 *         schema as the original one.
 */
HeteroSubgraph OutEdgeGraph(const HeteroGraphPtr graph, const std::vector<IdArray>& nodes);


/*!
 * \brief Union multiple graphs into one with each input graph as one disjoint component.
 *
 * All input graphs should have the same metagraph.
 *
 * TODO(minjie): remove the meta_graph argument
 * 
 * \tparam IdType Graph's index data type, can be int32_t or int64_t
 * \param meta_graph Metagraph of the inputs and result.
 * \param component_graphs Input graphs
 * \return One graph that unions all the components
 */
template <class IdType>
HeteroGraphPtr DisjointUnionHeteroGraph(
    GraphPtr meta_graph, const std::vector<HeteroGraphPtr>& component_graphs);

HeteroGraphPtr DisjointUnionHeteroGraph2(
    GraphPtr meta_graph, const std::vector<HeteroGraphPtr>& component_graphs);

/*!
 * \brief Split a graph into multiple disjoin components.
 *
 * Edges across different components are ignored. All the result graphs have the same
 * metagraph as the input one.
 *
 * The `vertex_sizes` and `edge_sizes` arrays the concatenation of arrays of each
 * node/edge type. Suppose there are N vertex types, then the array length should
 * be B*N, where B is the number of components to split.
 *
 * TODO(minjie): remove the meta_graph argument; use vector<IdArray> for vertex_sizes
 *   and edge_sizes.
 *
 * \tparam IdType Graph's index data type, can be int32_t or int64_t
 * \param meta_graph Metagraph.
 * \param batched_graph Input graph.
 * \param vertex_sizes Number of vertices of each component.
 * \param edge_sizes Number of vertices of each component.
 * \return A list of graphs representing each disjoint components.
 */
template <class IdType>
std::vector<HeteroGraphPtr> DisjointPartitionHeteroBySizes(
    GraphPtr meta_graph,
    HeteroGraphPtr batched_graph,
    IdArray vertex_sizes,
    IdArray edge_sizes);


std::vector<HeteroGraphPtr> DisjointPartitionHeteroBySizes2(
    GraphPtr meta_graph,
    HeteroGraphPtr batched_graph,
    IdArray vertex_sizes,
    IdArray edge_sizes);

/*! 
 * \brief Structure for pickle/unpickle.
 *
 * The design principle is to leverage the NDArray class as much as possible so
 * that when they are converted to backend-specific tensors, we could leverage
 * the efficient pickle/unpickle solutions from the backend framework.
 *
 * NOTE(minjie): This is a temporary solution before we support shared memory
 *   storage ourselves.
 *
 * This class can be used as arguments and return values of a C API.
 */
struct HeteroPickleStates : public runtime::Object {
  /*! \brief version number */
  int64_t version = 0;

  /*! \brief Metainformation 
   *
   * metagraph, number of nodes per type, format, flags
   */
  std::string meta;

  /*! \brief Arrays representing graph structure (coo or csr) */
  std::vector<IdArray> arrays;

  /* To support backward compatibility, we have to retain fields in the old 
   * version of HeteroPickleStates
   */

  /*! \brief Metagraph(64bits ImmutableGraph) */
  GraphPtr metagraph;

  /*! \brief Number of nodes per type */
  std::vector<int64_t> num_nodes_per_type;

  /*! \brief adjacency matrices of each relation graph */
  std::vector<std::shared_ptr<SparseMatrix> > adjs;

  static constexpr const char* _type_key = "graph.HeteroPickleStates";
  DGL_DECLARE_OBJECT_TYPE_INFO(HeteroPickleStates, runtime::Object);
};

// Define HeteroPickleStatesRef
DGL_DEFINE_OBJECT_REF(HeteroPickleStatesRef, HeteroPickleStates);

/*!
 * \brief Create a heterograph from pickling states.
 *
 * \param states Pickle states
 * \return A heterograph pointer
 */
HeteroGraphPtr HeteroUnpickle(const HeteroPickleStates& states);

/*!
 * \brief Get the pickling state of the relation graph structure in backend tensors.
 *
 * \return a HeteroPickleStates object
 */
HeteroPickleStates HeteroPickle(HeteroGraphPtr graph);

/*!
 * \brief Old version of HeteroUnpickle, for backward compatibility
 *
 * \param states Pickle states
 * \return A heterograph pointer
 */
HeteroGraphPtr HeteroUnpickleOld(const HeteroPickleStates& states);

<<<<<<< HEAD
=======
#define FORMAT_HAS_CSC(format) \
  (format & (1<<2))

#define FORMAT_HAS_CSR(format) \
  (format & (1<<1))

#define FORMAT_HAS_COO(format) \
  (format & 1)

>>>>>>> dd8d5289
}  // namespace dgl

#endif  // DGL_BASE_HETEROGRAPH_H_<|MERGE_RESOLUTION|>--- conflicted
+++ resolved
@@ -804,8 +804,6 @@
  */
 HeteroGraphPtr HeteroUnpickleOld(const HeteroPickleStates& states);
 
-<<<<<<< HEAD
-=======
 #define FORMAT_HAS_CSC(format) \
   (format & (1<<2))
 
@@ -815,7 +813,6 @@
 #define FORMAT_HAS_COO(format) \
   (format & 1)
 
->>>>>>> dd8d5289
 }  // namespace dgl
 
 #endif  // DGL_BASE_HETEROGRAPH_H_