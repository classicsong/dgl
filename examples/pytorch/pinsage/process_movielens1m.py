--- conflicted
+++ resolved
@@ -116,18 +116,11 @@
     # Train-validation-test split
     # This is a little bit tricky as we want to select the last interaction for test, and the
     # second-to-last interaction for validation.
-<<<<<<< HEAD
-    train_indices, val_indices, test_indices = train_test_split_by_time(ratings, 'timestamp', 'movie_id')
-
-    # Build the graph with training interactions only.
-    train_g = build_train_graph(g, train_indices, 'user', 'movie', 'watched', 'watched-by')
-=======
     train_indices, val_indices, test_indices = train_test_split_by_time(ratings, 'timestamp', 'user_id')
 
     # Build the graph with training interactions only.
     train_g = build_train_graph(g, train_indices, 'user', 'movie', 'watched', 'watched-by')
     assert train_g.out_degrees(etype='watched').min() > 0
->>>>>>> 30f90fb5
 
     # Build the user-item sparse matrix for validation and test set.
     val_matrix, test_matrix = build_val_test_matrix(g, val_indices, test_indices, 'user', 'movie', 'watched')
