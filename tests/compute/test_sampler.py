import backend as F
import numpy as np
import scipy as sp
import dgl
from dgl import utils
import unittest
from numpy.testing import assert_array_equal

np.random.seed(42)

def generate_rand_graph(n):
    arr = (sp.sparse.random(n, n, density=0.1, format='coo') != 0).astype(np.int64)
    return dgl.DGLGraph(arr, readonly=True)

def test_create_full():
    g = generate_rand_graph(100)
    full_nf = dgl.contrib.sampling.sampler.create_full_nodeflow(g, 5)
    assert full_nf.number_of_nodes() == g.number_of_nodes() * 6
    assert full_nf.number_of_edges() == g.number_of_edges() * 5

def test_1neighbor_sampler_all():
    g = generate_rand_graph(100)
    # In this case, NeighborSampling simply gets the neighborhood of a single vertex.
    for i, subg in enumerate(dgl.contrib.sampling.NeighborSampler(
            g, 1, g.number_of_nodes(), neighbor_type='in', num_workers=4)):
        seed_ids = subg.layer_parent_nid(-1)
        assert len(seed_ids) == 1
        src, dst, eid = g.in_edges(seed_ids, form='all')
        assert subg.number_of_nodes() == len(src) + 1
        assert subg.number_of_edges() == len(src)

        assert seed_ids == subg.layer_parent_nid(-1)
        child_src, child_dst, child_eid = subg.in_edges(subg.layer_nid(-1), form='all')
        assert F.array_equal(child_src, subg.layer_nid(0))

        src1 = subg.map_to_parent_nid(child_src)
        assert F.array_equal(src1, src)

def is_sorted(arr):
    return np.sum(np.sort(arr) == arr, 0) == len(arr)

def verify_subgraph(g, subg, seed_id):
    seed_id = F.asnumpy(seed_id)
    seeds = F.asnumpy(subg.map_to_parent_nid(subg.layer_nid(-1)))
    assert seed_id in seeds
    child_seed = F.asnumpy(subg.layer_nid(-1))[seeds == seed_id]
    src, dst, eid = g.in_edges(seed_id, form='all')
    child_src, child_dst, child_eid = subg.in_edges(child_seed, form='all')

    child_src = F.asnumpy(child_src)
    # We don't allow duplicate elements in the neighbor list.
    assert(len(np.unique(child_src)) == len(child_src))
    # The neighbor list also needs to be sorted.
    assert(is_sorted(child_src))

    # a neighbor in the subgraph must also exist in parent graph.
    src = F.asnumpy(src)
    for i in subg.map_to_parent_nid(child_src):
        assert F.asnumpy(i) in src

def test_1neighbor_sampler():
    g = generate_rand_graph(100)
    # In this case, NeighborSampling simply gets the neighborhood of a single vertex.
    for subg in dgl.contrib.sampling.NeighborSampler(g, 1, 5, neighbor_type='in',
                                                     num_workers=4):
        seed_ids = subg.layer_parent_nid(-1)
        assert len(seed_ids) == 1
        assert subg.number_of_nodes() <= 6
        assert subg.number_of_edges() <= 5
        verify_subgraph(g, subg, seed_ids)

def test_prefetch_neighbor_sampler():
    g = generate_rand_graph(100)
    # In this case, NeighborSampling simply gets the neighborhood of a single vertex.
    for subg in dgl.contrib.sampling.NeighborSampler(g, 1, 5, neighbor_type='in',
                                                     num_workers=4, prefetch=True):
        seed_ids = subg.layer_parent_nid(-1)
        assert len(seed_ids) == 1
        assert subg.number_of_nodes() <= 6
        assert subg.number_of_edges() <= 5
        verify_subgraph(g, subg, seed_ids)

def test_10neighbor_sampler_all():
    g = generate_rand_graph(100)
    # In this case, NeighborSampling simply gets the neighborhood of a single vertex.
    for subg in dgl.contrib.sampling.NeighborSampler(g, 10, g.number_of_nodes(),
                                                     neighbor_type='in', num_workers=4):
        seed_ids = subg.layer_parent_nid(-1)
        assert F.array_equal(seed_ids, subg.map_to_parent_nid(subg.layer_nid(-1)))

        src, dst, eid = g.in_edges(seed_ids, form='all')
        child_src, child_dst, child_eid = subg.in_edges(subg.layer_nid(-1), form='all')
        src1 = subg.map_to_parent_nid(child_src)
        assert F.array_equal(src1, src)

def check_10neighbor_sampler(g, seeds):
    # In this case, NeighborSampling simply gets the neighborhood of a single vertex.
    for subg in dgl.contrib.sampling.NeighborSampler(g, 10, 5, neighbor_type='in',
                                                     num_workers=4, seed_nodes=seeds):
        seed_ids = subg.layer_parent_nid(-1)
        assert subg.number_of_nodes() <= 6 * len(seed_ids)
        assert subg.number_of_edges() <= 5 * len(seed_ids)
        for seed_id in seed_ids:
            verify_subgraph(g, subg, seed_id)

def test_10neighbor_sampler():
    g = generate_rand_graph(100)
    check_10neighbor_sampler(g, None)
    check_10neighbor_sampler(g, seeds=np.unique(np.random.randint(0, g.number_of_nodes(),
                                                                  size=int(g.number_of_nodes() / 10))))

def _test_layer_sampler(prefetch=False):
    g = generate_rand_graph(100)
    nid = g.nodes()
    src, dst, eid = g.all_edges(form='all', order='eid')
    n_batches = 5
    batch_size = 50
    seed_batches = [np.sort(np.random.choice(F.asnumpy(nid), batch_size, replace=False))
                    for i in range(n_batches)]
    seed_nodes = np.hstack(seed_batches)
    layer_sizes = [50] * 3
    LayerSampler = getattr(dgl.contrib.sampling, 'LayerSampler')
    sampler = LayerSampler(g, batch_size, layer_sizes, 'in',
                           seed_nodes=seed_nodes, num_workers=4, prefetch=prefetch)
    for sub_g in sampler:
        assert all(sub_g.layer_size(i) < size for i, size in enumerate(layer_sizes))
        sub_nid = F.arange(0, sub_g.number_of_nodes())
        assert all(np.all(np.isin(F.asnumpy(sub_g.layer_nid(i)), F.asnumpy(sub_nid)))
                   for i in range(sub_g.num_layers))
        assert np.all(np.isin(F.asnumpy(sub_g.map_to_parent_nid(sub_nid)),
                              F.asnumpy(nid)))
        sub_eid = F.arange(0, sub_g.number_of_edges())
        assert np.all(np.isin(F.asnumpy(sub_g.map_to_parent_eid(sub_eid)),
                              F.asnumpy(eid)))
        assert any(np.all(np.sort(F.asnumpy(sub_g.layer_parent_nid(-1))) == seed_batch)
                   for seed_batch in seed_batches)

        sub_src, sub_dst = sub_g.all_edges(order='eid')
        for i in range(sub_g.num_blocks):
            block_eid = sub_g.block_eid(i)
            block_src = sub_g.map_to_parent_nid(F.gather_row(sub_src, block_eid))
            block_dst = sub_g.map_to_parent_nid(F.gather_row(sub_dst, block_eid))

            block_parent_eid = sub_g.block_parent_eid(i)
            block_parent_src = F.gather_row(src, block_parent_eid)
            block_parent_dst = F.gather_row(dst, block_parent_eid)

            assert np.all(F.asnumpy(block_src == block_parent_src))

        n_layers = sub_g.num_layers
        sub_n = sub_g.number_of_nodes()
        assert sum(F.shape(sub_g.layer_nid(i))[0] for i in range(n_layers)) == sub_n
        n_blocks = sub_g.num_blocks
        sub_m = sub_g.number_of_edges()
        assert sum(F.shape(sub_g.block_eid(i))[0] for i in range(n_blocks)) == sub_m

def test_layer_sampler():
    _test_layer_sampler()
    _test_layer_sampler(prefetch=True)

@unittest.skipIf(dgl.backend.backend_name == "tensorflow", reason="Error occured when multiprocessing")
def test_nonuniform_neighbor_sampler():
    # Construct a graph with
    # (1) A path (0, 1, ..., 99) with weight 1
    # (2) A bunch of random edges with weight 0.
    edges = []
    for i in range(99):
        edges.append((i, i + 1))
    for i in range(1000):
        edge = (np.random.randint(100), np.random.randint(100))
        if edge not in edges:
            edges.append(edge)
    src, dst = zip(*edges)
    g = dgl.DGLGraph()
    g.add_nodes(100)
    g.add_edges(src, dst)
    g.readonly()

    g.edata['w'] = F.cat([
        F.ones((99,), F.float64, F.cpu()),
        F.zeros((len(edges) - 99,), F.float64, F.cpu())], 0)

    # Test 1-neighbor NodeFlow with 99 as target node.
    # The generated NodeFlow should only contain node i on layer i.
    sampler = dgl.contrib.sampling.NeighborSampler(
        g, 1, 1, 99, 'in', transition_prob='w', seed_nodes=[99])
    nf = next(iter(sampler))

    assert nf.num_layers == 100
    for i in range(nf.num_layers):
        assert nf.layer_size(i) == 1
        assert F.asnumpy(nf.layer_parent_nid(i)[0]) == i

    # Test the reverse direction
    sampler = dgl.contrib.sampling.NeighborSampler(
        g, 1, 1, 99, 'out', transition_prob='w', seed_nodes=[0])
    nf = next(iter(sampler))

    assert nf.num_layers == 100
    for i in range(nf.num_layers):
        assert nf.layer_size(i) == 1
        assert F.asnumpy(nf.layer_parent_nid(i)[0]) == 99 - i

def test_setseed():
    g = generate_rand_graph(100)

    nids = []

    dgl.random.seed(42)
    for subg in dgl.contrib.sampling.NeighborSampler(
            g, 5, 3, num_hops=2, neighbor_type='in', num_workers=1):
        nids.append(
            tuple(tuple(F.asnumpy(subg.layer_parent_nid(i))) for i in range(3)))

    # reinitialize
    dgl.random.seed(42)
    for i, subg in enumerate(dgl.contrib.sampling.NeighborSampler(
            g, 5, 3, num_hops=2, neighbor_type='in', num_workers=1)):
        item = tuple(tuple(F.asnumpy(subg.layer_parent_nid(i))) for i in range(3))
        assert item == nids[i]

    for i, subg in enumerate(dgl.contrib.sampling.NeighborSampler(
            g, 5, 3, num_hops=2, neighbor_type='in', num_workers=4)):
        pass

def check_head_tail(g):
    lsrc, ldst, leid = g.all_edges(form='all', order='eid')

    lsrc = np.unique(F.asnumpy(lsrc))
    head_nid = np.unique(F.asnumpy(g.head_nid))
    assert len(head_nid) == len(g.head_nid)
    np.testing.assert_equal(lsrc, head_nid)

    ldst = np.unique(F.asnumpy(ldst))
    tail_nid = np.unique(F.asnumpy(g.tail_nid))
    assert len(tail_nid) == len(g.tail_nid)
    np.testing.assert_equal(tail_nid, ldst)


def check_negative_sampler(mode, exclude_positive, neg_size):
    g = generate_rand_graph(100)
    num_edges = g.number_of_edges()
    etype = np.random.randint(0, 10, size=g.number_of_edges(), dtype=np.int64)
    g.edata['etype'] = F.copy_to(F.tensor(etype), F.cpu())

    pos_gsrc, pos_gdst, pos_geid = g.all_edges(form='all', order='eid')
    pos_map = {}
    for i in range(len(pos_geid)):
        pos_d = int(F.asnumpy(pos_gdst[i]))
        pos_e = int(F.asnumpy(pos_geid[i]))
        pos_map[(pos_d, pos_e)] = int(F.asnumpy(pos_gsrc[i]))

    EdgeSampler = getattr(dgl.contrib.sampling, 'EdgeSampler')
    # Test the homogeneous graph.

    batch_size = 50
    total_samples = 0
    for pos_edges, neg_edges in EdgeSampler(g, batch_size,
                                            negative_mode=mode,
                                            neg_sample_size=neg_size,
                                            exclude_positive=exclude_positive,
                                            return_false_neg=True):
        pos_lsrc, pos_ldst, pos_leid = pos_edges.all_edges(form='all', order='eid')
        assert_array_equal(F.asnumpy(F.gather_row(pos_edges.parent_eid, pos_leid)),
                           F.asnumpy(g.edge_ids(F.gather_row(pos_edges.parent_nid, pos_lsrc),
                                                F.gather_row(pos_edges.parent_nid, pos_ldst))))

        neg_lsrc, neg_ldst, neg_leid = neg_edges.all_edges(form='all', order='eid')

        neg_src = F.gather_row(neg_edges.parent_nid, neg_lsrc)
        neg_dst = F.gather_row(neg_edges.parent_nid, neg_ldst)
        neg_eid = F.gather_row(neg_edges.parent_eid, neg_leid)
        for i in range(len(neg_eid)):
            neg_d = int(F.asnumpy(neg_dst)[i])
            neg_e = int(F.asnumpy(neg_eid)[i])
            assert (neg_d, neg_e) in pos_map
            if exclude_positive:
                assert int(F.asnumpy(neg_src[i])) != pos_map[(neg_d, neg_e)]

        check_head_tail(neg_edges)
        pos_tails = F.gather_row(pos_edges.parent_nid, pos_edges.tail_nid)
        neg_tails = F.gather_row(neg_edges.parent_nid, neg_edges.tail_nid)
        pos_tails = np.sort(F.asnumpy(pos_tails))
        neg_tails = np.sort(F.asnumpy(neg_tails))
        np.testing.assert_equal(pos_tails, neg_tails)

        exist = neg_edges.edata['false_neg']
        if exclude_positive:
            assert np.sum(F.asnumpy(exist) == 0) == len(exist)
        else:
            assert F.array_equal(g.has_edges_between(neg_src, neg_dst), exist)
        total_samples += batch_size
    assert total_samples <= num_edges

    # Test the knowledge graph.
    total_samples = 0
    for _, neg_edges in EdgeSampler(g, batch_size,
                                    negative_mode=mode,
                                    neg_sample_size=neg_size,
                                    exclude_positive=exclude_positive,
                                    relations=g.edata['etype'],
                                    return_false_neg=True):
        neg_lsrc, neg_ldst, neg_leid = neg_edges.all_edges(form='all', order='eid')
        neg_src = F.gather_row(neg_edges.parent_nid, neg_lsrc)
        neg_dst = F.gather_row(neg_edges.parent_nid, neg_ldst)
        neg_eid = F.gather_row(neg_edges.parent_eid, neg_leid)
        exists = neg_edges.edata['false_neg']
        neg_edges.edata['etype'] = F.gather_row(g.edata['etype'], neg_eid)
        for i in range(len(neg_eid)):
            u, v = F.asnumpy(neg_src[i]), F.asnumpy(neg_dst[i])
            if g.has_edge_between(u, v):
                eid = g.edge_id(u, v)
                etype = g.edata['etype'][eid]
                exist = neg_edges.edata['etype'][i] == etype
                assert F.asnumpy(exists[i]) == F.asnumpy(exist)
        total_samples += batch_size
    assert total_samples <= num_edges

def check_weighted_negative_sampler(mode, exclude_positive, neg_size):
    g = generate_rand_graph(100)
    num_edges = g.number_of_edges()
    num_nodes = g.number_of_nodes()
    edge_weight = F.copy_to(F.tensor(np.full((num_edges,), 1, dtype=np.float32)), F.cpu())
    node_weight = F.copy_to(F.tensor(np.full((num_nodes,), 1, dtype=np.float32)), F.cpu())
    etype = np.random.randint(0, 10, size=num_edges, dtype=np.int64)
    g.edata['etype'] = F.copy_to(F.tensor(etype), F.cpu())

    pos_gsrc, pos_gdst, pos_geid = g.all_edges(form='all', order='eid')
    pos_map = {}
    for i in range(len(pos_geid)):
        pos_d = int(F.asnumpy(pos_gdst[i]))
        pos_e = int(F.asnumpy(pos_geid[i]))
        pos_map[(pos_d, pos_e)] = int(F.asnumpy(pos_gsrc[i]))
    EdgeSampler = getattr(dgl.contrib.sampling, 'EdgeSampler')

    # Correctness check
    # Test the homogeneous graph.
    batch_size = 50
    # Test the knowledge graph with edge weight provied.
    total_samples = 0
    for pos_edges, neg_edges in EdgeSampler(g, batch_size,
                                            edge_weight=edge_weight,
                                            negative_mode=mode,
                                            neg_sample_size=neg_size,
                                            exclude_positive=exclude_positive,
                                            return_false_neg=True):
        pos_lsrc, pos_ldst, pos_leid = pos_edges.all_edges(form='all', order='eid')
        assert_array_equal(F.asnumpy(F.gather_row(pos_edges.parent_eid, pos_leid)),
                           F.asnumpy(g.edge_ids(F.gather_row(pos_edges.parent_nid, pos_lsrc),
                                                F.gather_row(pos_edges.parent_nid, pos_ldst))))
        neg_lsrc, neg_ldst, neg_leid = neg_edges.all_edges(form='all', order='eid')

        neg_src = F.gather_row(neg_edges.parent_nid, neg_lsrc)
        neg_dst = F.gather_row(neg_edges.parent_nid, neg_ldst)
        neg_eid = F.gather_row(neg_edges.parent_eid, neg_leid)
        for i in range(len(neg_eid)):
            neg_d = int(F.asnumpy(neg_dst[i]))
            neg_e = int(F.asnumpy(neg_eid[i]))
            assert (neg_d, neg_e) in pos_map
            if exclude_positive:
                assert int(F.asnumpy(neg_src[i])) != pos_map[(neg_d, neg_e)]

        check_head_tail(neg_edges)
        pos_tails = F.gather_row(pos_edges.parent_nid, pos_edges.tail_nid)
        neg_tails = F.gather_row(neg_edges.parent_nid, neg_edges.tail_nid)
        pos_tails = np.sort(F.asnumpy(pos_tails))
        neg_tails = np.sort(F.asnumpy(neg_tails))
        np.testing.assert_equal(pos_tails, neg_tails)

        exist = neg_edges.edata['false_neg']
        if exclude_positive:
            assert np.sum(F.asnumpy(exist) == 0) == len(exist)
        else:
            assert F.array_equal(g.has_edges_between(neg_src, neg_dst), exist)
        total_samples += batch_size
    assert total_samples <= num_edges

    # Test the knowledge graph with edge weight provied.
    total_samples = 0
    for pos_edges, neg_edges in EdgeSampler(g, batch_size,
                                            edge_weight=edge_weight,
                                            negative_mode=mode,
                                            neg_sample_size=neg_size,
                                            exclude_positive=exclude_positive,
                                            relations=g.edata['etype'],
                                            return_false_neg=True):
        neg_lsrc, neg_ldst, neg_leid = neg_edges.all_edges(form='all', order='eid')
        neg_src = F.gather_row(neg_edges.parent_nid, neg_lsrc)
        neg_dst = F.gather_row(neg_edges.parent_nid, neg_ldst)
        neg_eid = F.gather_row(neg_edges.parent_eid, neg_leid)
        exists = neg_edges.edata['false_neg']
        neg_edges.edata['etype'] = F.gather_row(g.edata['etype'], neg_eid)
        for i in range(len(neg_eid)):
            u, v = F.asnumpy(neg_src[i]), F.asnumpy(neg_dst[i])
            if g.has_edge_between(u, v):
                eid = g.edge_id(u, v)
                etype = g.edata['etype'][eid]
                exist = neg_edges.edata['etype'][i] == etype
                assert F.asnumpy(exists[i]) == F.asnumpy(exist)
        total_samples += batch_size
    assert total_samples <= num_edges

    # Test the knowledge graph with edge/node weight provied.
    total_samples = 0
    for pos_edges, neg_edges in EdgeSampler(g, batch_size,
                                            edge_weight=edge_weight,
                                            node_weight=node_weight,
                                            negative_mode=mode,
                                            neg_sample_size=neg_size,
                                            exclude_positive=exclude_positive,
                                            relations=g.edata['etype'],
                                            return_false_neg=True):
        neg_lsrc, neg_ldst, neg_leid = neg_edges.all_edges(form='all', order='eid')
        neg_src = F.gather_row(neg_edges.parent_nid, neg_lsrc)
        neg_dst = F.gather_row(neg_edges.parent_nid, neg_ldst)
        neg_eid = F.gather_row(neg_edges.parent_eid, neg_leid)
        exists = neg_edges.edata['false_neg']
        neg_edges.edata['etype'] = F.gather_row(g.edata['etype'], neg_eid)
        for i in range(len(neg_eid)):
            u, v = F.asnumpy(neg_src[i]), F.asnumpy(neg_dst[i])
            if g.has_edge_between(u, v):
                eid = g.edge_id(u, v)
                etype = g.edata['etype'][eid]
                exist = neg_edges.edata['etype'][i] == etype
                assert F.asnumpy(exists[i]) == F.asnumpy(exist)
        total_samples += batch_size
    assert total_samples <= num_edges

    # check replacement = True with pos edges no-uniform sample
    total_samples = 0
    max_samples = 2 * num_edges
    for pos_edges, neg_edges in EdgeSampler(g, batch_size,
                                            replacement=True,
                                            edge_weight=edge_weight,
                                            negative_mode=mode,
                                            neg_sample_size=neg_size,
                                            exclude_positive=exclude_positive,
                                            return_false_neg=True):
        _, _, pos_leid = pos_edges.all_edges(form='all', order='eid')
        assert len(pos_leid) == batch_size
        total_samples += batch_size
        if (total_samples >= max_samples):
            break
    assert total_samples >= max_samples

    # check replacement = True with pos/neg edges no-uniform sample
    total_samples = 0
    for pos_edges, neg_edges in EdgeSampler(g, batch_size,
                                            replacement=True,
                                            edge_weight=edge_weight,
                                            node_weight=node_weight,
                                            negative_mode=mode,
                                            neg_sample_size=neg_size,
                                            exclude_positive=exclude_positive,
                                            relations=g.edata['etype'],
                                            return_false_neg=True):
        _, _, pos_leid = pos_edges.all_edges(form='all', order='eid')
        assert len(pos_leid) == batch_size
        total_samples += batch_size
        if (total_samples >= max_samples):
            break
    assert total_samples >= max_samples

    # Check Rate
    dgl.random.seed(0)
    g = generate_rand_graph(1000)
    num_edges = g.number_of_edges()
    num_nodes = g.number_of_nodes()
    edge_weight = F.copy_to(F.tensor(np.full((num_edges,), 1, dtype=np.float32)), F.cpu())
    edge_weight[0] = F.sum(edge_weight, dim=0)
    node_weight = F.copy_to(F.tensor(np.full((num_nodes,), 1, dtype=np.float32)), F.cpu())
    node_weight[-1] = F.sum(node_weight, dim=0) / 200
    etype = np.random.randint(0, 20, size=num_edges, dtype=np.int64)
    g.edata['etype'] = F.copy_to(F.tensor(etype), F.cpu())

    # Test w/o node weight.
    max_samples = num_edges / 5
    # Test the knowledge graph with edge weight provied.
    total_samples = 0
    edge_sampled = np.full((num_edges,), 0, dtype=np.int32)
    node_sampled = np.full((num_nodes,), 0, dtype=np.int32)
    for pos_edges, neg_edges in EdgeSampler(g, batch_size,
                                            replacement=True,
                                            edge_weight=edge_weight,
                                            negative_mode=mode,
                                            neg_sample_size=neg_size,
                                            exclude_positive=False,
                                            relations=g.edata['etype'],
                                            return_false_neg=True):
        _, _, pos_leid = pos_edges.all_edges(form='all', order='eid')
        neg_lsrc, neg_ldst, _ = neg_edges.all_edges(form='all', order='eid')
        if 'head' in mode:
            neg_src = neg_edges.parent_nid[neg_lsrc]
            np.add.at(node_sampled, F.asnumpy(neg_src), 1)
        else:
            neg_dst = neg_edges.parent_nid[neg_ldst]
            np.add.at(node_sampled, F.asnumpy(neg_dst), 1)
<<<<<<< HEAD
        np.add.at(edge_sampled, F.asnumpy(pos_edges.parent_eid[pos_leid]), 1)
=======
        np.add.at(edge_sampled, F.asnumpy(F.gather_row(pos_edges.parent_eid, pos_leid)), 1)

>>>>>>> d30a69bf
        total_samples += batch_size
        if (total_samples >= max_samples):
            break

    # Check rate here
    edge_rate_0 = edge_sampled[0] / edge_sampled.sum()
    edge_tail_half_cnt = edge_sampled[edge_sampled.shape[0] // 2:-1].sum()
    edge_rate_tail_half = edge_tail_half_cnt / edge_sampled.sum()
    assert np.allclose(edge_rate_0, 0.5, atol=0.05)
    assert np.allclose(edge_rate_tail_half, 0.25, atol=0.05)

    node_rate_0 = node_sampled[0] / node_sampled.sum()
    node_tail_half_cnt = node_sampled[node_sampled.shape[0] // 2:-1].sum()
    node_rate_tail_half = node_tail_half_cnt / node_sampled.sum()
    assert node_rate_0 < 0.02
    assert np.allclose(node_rate_tail_half, 0.5, atol=0.02)

    # Test the knowledge graph with edge/node weight provied.
    total_samples = 0
    edge_sampled = np.full((num_edges,), 0, dtype=np.int32)
    node_sampled = np.full((num_nodes,), 0, dtype=np.int32)
    for pos_edges, neg_edges in EdgeSampler(g, batch_size,
                                            replacement=True,
                                            edge_weight=edge_weight,
                                            node_weight=node_weight,
                                            negative_mode=mode,
                                            neg_sample_size=neg_size,
                                            exclude_positive=False,
                                            relations=g.edata['etype'],
                                            return_false_neg=True):
        _, _, pos_leid = pos_edges.all_edges(form='all', order='eid')
        neg_lsrc, neg_ldst, _ = neg_edges.all_edges(form='all', order='eid')
        if 'head' in mode:
            neg_src = F.gather_row(neg_edges.parent_nid, neg_lsrc)
            np.add.at(node_sampled, F.asnumpy(neg_src), 1)
        else:
            neg_dst = F.gather_row(neg_edges.parent_nid, neg_ldst)
            np.add.at(node_sampled, F.asnumpy(neg_dst), 1)
<<<<<<< HEAD
        np.add.at(edge_sampled, F.asnumpy(pos_edges.parent_eid[pos_leid]), 1)
=======
        np.add.at(edge_sampled, F.asnumpy(F.gather_row(pos_edges.parent_eid, pos_leid)), 1)

>>>>>>> d30a69bf
        total_samples += batch_size
        if (total_samples >= max_samples):
            break

    # Check rate here
    edge_rate_0 = edge_sampled[0] / edge_sampled.sum()
    edge_tail_half_cnt = edge_sampled[edge_sampled.shape[0] // 2:-1].sum()
    edge_rate_tail_half = edge_tail_half_cnt / edge_sampled.sum()
    assert np.allclose(edge_rate_0, 0.5, atol=0.05)
    assert np.allclose(edge_rate_tail_half, 0.25, atol=0.05)

    node_rate = node_sampled[-1] / node_sampled.sum()
    node_rate_a = np.average(node_sampled[:50]) / node_sampled.sum()
    node_rate_b = np.average(node_sampled[50:100]) / node_sampled.sum()
    # As neg sampling does not contain duplicate nodes,
    # this test takes some acceptable variation on the sample rate.
    assert np.allclose(node_rate, node_rate_a * 5, atol=0.002)
    assert np.allclose(node_rate_a, node_rate_b, atol=0.0002)


@unittest.skipIf(dgl.backend.backend_name == "tensorflow", reason="TF doesn't support item assignment")
def test_negative_sampler():
    check_negative_sampler('PBG-head', False, 10)
    check_negative_sampler('head', True, 10)
    check_negative_sampler('head', False, 10)
    check_weighted_negative_sampler('PBG-head', False, 10)
    check_weighted_negative_sampler('head', True, 10)
    check_weighted_negative_sampler('head', False, 10)
    #disable this check for now. It might take too long time.
    #check_negative_sampler('head', False, 100)


if __name__ == '__main__':
    test_create_full()
    test_1neighbor_sampler_all()
    test_10neighbor_sampler_all()
    test_1neighbor_sampler()
    test_10neighbor_sampler()
    test_layer_sampler()
    test_nonuniform_neighbor_sampler()
    test_setseed()
    test_negative_sampler()<|MERGE_RESOLUTION|>--- conflicted
+++ resolved
@@ -495,12 +495,7 @@
         else:
             neg_dst = neg_edges.parent_nid[neg_ldst]
             np.add.at(node_sampled, F.asnumpy(neg_dst), 1)
-<<<<<<< HEAD
-        np.add.at(edge_sampled, F.asnumpy(pos_edges.parent_eid[pos_leid]), 1)
-=======
         np.add.at(edge_sampled, F.asnumpy(F.gather_row(pos_edges.parent_eid, pos_leid)), 1)
-
->>>>>>> d30a69bf
         total_samples += batch_size
         if (total_samples >= max_samples):
             break
@@ -539,12 +534,7 @@
         else:
             neg_dst = F.gather_row(neg_edges.parent_nid, neg_ldst)
             np.add.at(node_sampled, F.asnumpy(neg_dst), 1)
-<<<<<<< HEAD
-        np.add.at(edge_sampled, F.asnumpy(pos_edges.parent_eid[pos_leid]), 1)
-=======
         np.add.at(edge_sampled, F.asnumpy(F.gather_row(pos_edges.parent_eid, pos_leid)), 1)
-
->>>>>>> d30a69bf
         total_samples += batch_size
         if (total_samples >= max_samples):
             break
