from __future__ import absolute_import

from distutils.version import LooseVersion

import torch as th
import builtins
from torch.utils import dlpack

from ... import ndarray as nd
from ... import kernel as K
from ...function.base import TargetCode

TH_VERSION = LooseVersion(th.__version__)

def data_type_dict():
    return {'float16' : th.float16,
            'float32' : th.float32,
            'float64' : th.float64,
            'uint8'   : th.uint8,
            'int8'    : th.int8,
            'int16'   : th.int16,
            'int32'   : th.int32,
            'int64'   : th.int64}

def cpu():
    return th.device('cpu')

def tensor(data, dtype=None):
    return th.tensor(data, dtype=dtype)

def as_scalar(data):
    return data.item()

def get_preferred_sparse_format():
    """Get the preferred sparse matrix format supported by the backend.

    Different backends have their preferred backend. This info is useful when
    constructing a sparse matrix.
    """
    return "coo"

def sparse_matrix(data, index, shape, force_format=False):
    fmt = index[0]
    if fmt != 'coo':
        raise TypeError('Pytorch backend only supports COO format. But got %s.' % fmt)
    spmat = th.sparse_coo_tensor(index[1], data, shape)
    return spmat, None

def sparse_matrix_indices(spmat):
    return ('coo', spmat._indices())

def is_tensor(obj):
    return isinstance(obj, th.Tensor)

def shape(input):
    return input.shape

def dtype(input):
    return input.dtype

def ndim(input):
    return input.dim()

def context(input):
    return input.device

def device_type(ctx):
    return ctx.type

def device_id(ctx):
    if ctx.index is None:
        return 0
    else:
        return ctx.index

def astype(input, ty):
    return input.type(ty)

def asnumpy(input):
    if isinstance(input, th.sparse.FloatTensor):
        return input.to_dense().cpu().detach().numpy()
    else:
        return input.cpu().detach().numpy()

def copy_to(input, ctx):
    if ctx.type == 'cpu':
        return input.cpu()
    elif ctx.type == 'cuda':
        if ctx.index is not None:
            th.cuda.set_device(ctx.index)
        return input.cuda()
    else:
        raise RuntimeError('Invalid context', ctx)

def sum(input, dim, keepdims=False):
    return th.sum(input, dim=dim, keepdim=keepdims)

def reduce_sum(input):
    return input.sum()

def mean(input, dim):
    return th.mean(input, dim=dim)

def reduce_mean(input):
    return input.mean()

def max(input, dim):
    # NOTE: the second argmax array is not returned
    return th.max(input, dim=dim)[0]

def reduce_max(input):
    return input.max()

def min(input, dim):
    # NOTE: the second argmin array is not returned
    return th.min(input, dim=dim)[0]

def reduce_min(input):
    return input.min()

def argsort(input, dim, descending):
    return th.argsort(input, dim=dim, descending=descending)

def topk(input, k, dim, descending=True):
    return th.topk(input, k, dim, largest=descending)[0]

def argtopk(input, k, dim, descending=True):
    return th.topk(input, k, dim, largest=descending)[1]

def exp(input):
    return th.exp(input)

def softmax(input, dim=-1):
    return th.softmax(input, dim=dim)

def cat(seq, dim):
    return th.cat(seq, dim=dim)

def stack(seq, dim):
    return th.stack(seq, dim=dim)

def split(input, sizes_or_sections, dim):
    return th.split(input, sizes_or_sections, dim)

def repeat(input, repeats, dim):
    # return th.repeat_interleave(input, repeats, dim) # PyTorch 1.1
    if dim < 0:
        dim += input.dim()
    return th.flatten(th.stack([input] * repeats, dim=dim+1), dim, dim+1)

def gather_row(data, row_index):
    return th.index_select(data, 0, row_index)

def slice_axis(data, axis, begin, end):
    return th.narrow(data, axis, begin, end - begin)

def take(data, indices, dim):
    new_shape = data.shape[:dim] + indices.shape + data.shape[dim+1:]
    return th.index_select(data, dim, indices.view(-1)).view(new_shape)

def narrow_row(x, start, stop):
    return x[start:stop]

def scatter_row(data, row_index, value):
    return data.index_copy(0, row_index, value)

def scatter_row_inplace(data, row_index, value):
    data[row_index] = value

def squeeze(input, dim):
    return th.squeeze(input, dim)

def unsqueeze(input, dim):
    return th.unsqueeze(input, dim)

def reshape(input, shape):
    return th.reshape(input ,shape)

def swapaxes(input, axis1, axis2):
    return th.transpose(input, axis1, axis2)

def zeros(shape, dtype, ctx):
    return th.zeros(shape, dtype=dtype, device=ctx)

def zeros_like(input):
    return th.zeros_like(input)

def ones(shape, dtype, ctx):
    return th.ones(shape, dtype=dtype, device=ctx)

def uniform(shape, dtype, ctx, low, high):
    return th.empty(shape, dtype=dtype, device=ctx).uniform_(low, high)

def pad_packed_tensor(input, lengths, value, l_min=None):
    old_shape = input.shape
    if isinstance(lengths, th.Tensor):
        max_len = as_scalar(lengths.max())
    else:
        max_len = builtins.max(lengths)

    if l_min is not None:
        max_len = builtins.max(max_len, l_min)

    batch_size = len(lengths)
    device = input.device
    x = input.new(batch_size * max_len, *old_shape[1:])
    x.fill_(value)
    index = []
    for i, l in enumerate(lengths):
        index.extend(range(i * max_len, i * max_len + l))
    index = th.tensor(index).to(device)
    return scatter_row(x, index, input).view(batch_size, max_len, *old_shape[1:])

def pack_padded_tensor(input, lengths):
    batch_size, max_len = input.shape[:2]
    device = input.device
    index = []
    for i, l in enumerate(lengths):
        index.extend(range(i * max_len, i * max_len + l))
    index = th.tensor(index).to(device)
    return gather_row(input.view(batch_size * max_len, -1), index)

def unsorted_1d_segment_sum(input, seg_id, n_segs, dim):
    y = th.zeros(n_segs, *input.shape[1:]).to(input)
    seg_id = seg_id.view((-1,) + (1,) * (input.dim() - 1)).expand_as(input)
    y = y.scatter_add_(dim, seg_id, input)
    return y

def unsorted_1d_segment_mean(input, seg_id, n_segs, dim):
    w = unsorted_1d_segment_sum(th.ones_like(seg_id), seg_id, n_segs, 0).to(input)
    w = w.clamp(min=1)   # remove 0 entries
    y = unsorted_1d_segment_sum(input, seg_id, n_segs, dim)
    y = y / w.view((-1,) + (1,) * (y.dim() - 1))
    return y

def boolean_mask(input, mask):
    return input[mask]

def equal(x, y):
    return x == y

def logical_not(input):
    return ~input

def unique(input):
    return th.unique(input)

def full_1d(length, fill_value, dtype, ctx):
    return th.full((length,), fill_value, dtype=dtype, device=ctx)

def nonzero_1d(input):
    x = th.nonzero(input).squeeze()
    return x if x.dim() == 1 else x.view(-1)

def sort_1d(input):
    return th.sort(input)

def arange(start, stop):
    return th.arange(start, stop, dtype=th.int64)

def rand_shuffle(arr):
    idx = th.randperm(len(arr))
    return arr[idx]

def zerocopy_to_dlpack(input):
    return dlpack.to_dlpack(input.contiguous())

def zerocopy_from_dlpack(dlpack_tensor):
    return dlpack.from_dlpack(dlpack_tensor)

def zerocopy_to_numpy(input):
    # NOTE: not zerocopy
    return asnumpy(input)

def zerocopy_from_numpy(np_array):
    return th.as_tensor(np_array)

def zerocopy_to_dgl_ndarray(input):
    return nd.from_dlpack(dlpack.to_dlpack(input.contiguous()))

def zerocopy_from_dgl_ndarray(input):
    return dlpack.from_dlpack(input.to_dlpack())



class BinaryReduce(th.autograd.Function):
    @staticmethod
    def forward(ctx, reducer, binary_op, graph, lhs, rhs, lhs_data, rhs_data,
                out_size, lhs_map, rhs_map, out_map):
        lhs_data_nd = zerocopy_to_dgl_ndarray(lhs_data)
        rhs_data_nd = zerocopy_to_dgl_ndarray(rhs_data)
        feat_shape = K.infer_binary_feature_shape(binary_op, lhs_data_nd, rhs_data_nd)
        if binary_op == 'dot':
            out_shape = feat_shape[:-1]
            if reducer == 'none':
                out_data = lhs_data.new_empty((out_size,) + out_shape)
                out_data_nd = zerocopy_to_dgl_ndarray(out_data)
                K.binary_op_reduce(
                    'none',
                    binary_op, graph, lhs, rhs, lhs_data_nd, rhs_data_nd,
                    out_data_nd, lhs_map[0], rhs_map[0], out_map[0])
                # save_for_backward can only save variables
                ctx.backward_cache = (reducer, binary_op, graph, lhs, rhs, lhs_map,
                                    rhs_map, out_map, lhs_data_nd, rhs_data_nd, None,
                                    out_data_nd, feat_shape, degs)
            else:
                try:
                    num_edges = graph.number_of_edges()
                except TypeError:
                    num_edges = graph.number_of_edges(0)
                out_cache_data = lhs_data.new_empty((num_edges,) + out_shape)
                out_cache_data_nd = zerocopy_to_dgl_ndarray(out_cache_data)
                K.binary_op_reduce(
                    'none',
                    binary_op, graph, lhs, rhs, lhs_data_nd, rhs_data_nd,
                    out_cache_data_nd, lhs_map[0], rhs_map[0], None)

                out_data = lhs_data.new_empty((out_size,) + out_shape)
                out_data_nd = zerocopy_to_dgl_ndarray(out_data)

                target = TargetCode.EDGE
                K.copy_reduce(
                    reducer if reducer != 'mean' else 'sum',
                    graph, target, out_cache_data_nd, out_data_nd, None, out_map[0])

                # normalize if mean reducer
                # NOTE(zihao): this is a temporary hack and we should have better solution in the future.
                if reducer == 'mean':
                    in_ones = out_cache_data.new_ones((out_cache_data.shape[0],))
                    degs = out_cache_data.new_empty((out_data.shape[0],))
                    in_ones_nd = zerocopy_to_dgl_ndarray(in_ones)
                    degs_nd = zerocopy_to_dgl_ndarray(degs)
                    K.copy_reduce(
                        'sum', graph, target, out_cache_data_nd, degs_nd, None, out_map[0])
                    # reshape
                    degs = degs.reshape((out_data.shape[0],) + (1,) * (out_data.dim() - 1)).clamp(min=1)
                    out_data = out_data / degs
                else:
                    degs = None

                # save_for_backward can only save variables
                ctx.backward_cache = (reducer, binary_op, graph, lhs, rhs, lhs_map,
                                    rhs_map, out_map, lhs_data_nd, rhs_data_nd, out_cache_data,
                                    out_data_nd, feat_shape, degs)
        else:
<<<<<<< HEAD
            out_shape = feat_shape
            out_data = lhs_data.new_empty((out_size,) + out_shape)
            out_data_nd = zerocopy_to_dgl_ndarray(out_data)
            K.binary_op_reduce(
                reducer if reducer != 'mean' else 'sum',
                binary_op, graph, lhs, rhs, lhs_data_nd, rhs_data_nd,
                out_data_nd, lhs_map[0], rhs_map[0], out_map[0])
            # normalize if mean reducer
            # NOTE(zihao): this is a temporary hack and we should have better solution in the future.
            if reducer == 'mean':
                degs = lhs_data.new_empty((out_data.shape[0],))
                degs_nd = zerocopy_to_dgl_ndarray(degs)
                if lhs != TargetCode.DST: # src or edge
                    target = lhs
                    n = lhs_data.shape[0]
                    in_map = lhs_map[0]
                else: # rhs != TargetCode.DST
                    target = rhs
                    n = rhs_data.shape[0]
                    in_map = rhs_map[0]
                in_ones = lhs_data.new_ones((n,))
                in_ones_nd = zerocopy_to_dgl_ndarray(in_ones)
                K.copy_reduce(
                    'sum', graph, target, in_ones_nd, degs_nd, in_map, out_map[0])
                # reshape
                degs = degs.reshape((out_data.shape[0],) + (1,) * (out_data.dim() - 1)).clamp(min=1)
                out_data = out_data / degs
            else:
                degs = None
            # save_for_backward can only save variables
            ctx.backward_cache = (reducer, binary_op, graph, lhs, rhs, lhs_map,
                                rhs_map, out_map, lhs_data_nd, rhs_data_nd, None,
                                out_data_nd, feat_shape, degs)
=======
            degs = None
        # save_for_backward can only save variables
        ctx.backward_cache = (reducer, binary_op, graph, lhs, rhs, lhs_map,
                              rhs_map, out_map, lhs_data_nd, rhs_data_nd,
                              feat_shape, degs)
>>>>>>> 41f8a162
        ctx.save_for_backward(out_data)
        return out_data

    @staticmethod
    def backward(ctx, grad_out):
        reducer, binary_op, graph, lhs, rhs, lhs_map, rhs_map, out_map, \
<<<<<<< HEAD
            lhs_data_nd, rhs_data_nd, out_cache_data, out_data_nd, feat_shape, degs \
=======
            lhs_data_nd, rhs_data_nd, feat_shape, degs \
>>>>>>> 41f8a162
            = ctx.backward_cache
        out_data, = ctx.saved_variables
        out_data_nd = zerocopy_to_dgl_ndarray(out_data)
        grad_lhs = None
        grad_rhs = None

        if binary_op == 'dot':
            if reducer == 'none':
                grad_out_nd = zerocopy_to_dgl_ndarray(grad_out)
                if ctx.needs_input_grad[5]:
                    grad_lhs = grad_out.new_empty((lhs_data_nd.shape[0],) + feat_shape)
                    K.backward_lhs_binary_op_reduce(
                        'none',
                        binary_op, graph, lhs, rhs, lhs_data_nd, rhs_data_nd,
                        out_data_nd, grad_out_nd, zerocopy_to_dgl_ndarray(grad_lhs),
                        lhs_map[1], rhs_map[1], out_map[1])
                    grad_lhs = _reduce_grad(grad_lhs, lhs_data_nd.shape)
                if ctx.needs_input_grad[6]:
                    grad_rhs = grad_out.new_empty((rhs_data_nd.shape[0],) + feat_shape)
                    K.backward_rhs_binary_op_reduce(
                        'none',
                        binary_op, graph, lhs, rhs, lhs_data_nd, rhs_data_nd,
                        out_data_nd, grad_out_nd, zerocopy_to_dgl_ndarray(grad_rhs),
                        lhs_map[1], rhs_map[1], out_map[1])
                    grad_rhs = _reduce_grad(grad_rhs, rhs_data_nd.shape)
            else:
                if reducer == 'mean':
                    grad_out = grad_out / degs
                grad_out_nd = zerocopy_to_dgl_ndarray(grad_out)
                grad_out_cache = grad_out.new_empty(out_cache_data.shape)
                grad_out_cache_nd = zerocopy_to_dgl_ndarray(grad_out_cache)
                out_cache_data_nd = zerocopy_to_dgl_ndarray(out_cache_data)

                target = TargetCode.EDGE
                K.backward_copy_reduce(
                    reducer if reducer != 'mean' else 'sum',
                    graph, target, out_cache_data_nd, out_data_nd, grad_out_nd,
                    grad_out_cache_nd, None, out_map[1])
                if ctx.needs_input_grad[5]:
                    grad_lhs = grad_out_cache.new_empty((lhs_data_nd.shape[0],) + feat_shape)
                    K.backward_lhs_binary_op_reduce(
                        'none',
                        binary_op, graph, lhs, rhs, lhs_data_nd, rhs_data_nd,
                        out_cache_data_nd, grad_out_cache_nd, zerocopy_to_dgl_ndarray(grad_lhs),
                        lhs_map[1], rhs_map[1], None)
                    grad_lhs = _reduce_grad(grad_lhs, lhs_data_nd.shape)
                if ctx.needs_input_grad[6]:
                    grad_rhs = grad_out_cache.new_empty((rhs_data_nd.shape[0],) + feat_shape)
                    K.backward_rhs_binary_op_reduce(
                        'none',
                        binary_op, graph, lhs, rhs, lhs_data_nd, rhs_data_nd,
                        out_cache_data_nd, grad_out_cache_nd, zerocopy_to_dgl_ndarray(grad_rhs),
                        lhs_map[1], rhs_map[1], None)
                    grad_rhs = _reduce_grad(grad_rhs, rhs_data_nd.shape)
        else:
            if reducer == 'mean':
                grad_out = grad_out / degs
            grad_out_nd = zerocopy_to_dgl_ndarray(grad_out)
            if ctx.needs_input_grad[5]:
                grad_lhs = grad_out.new_empty((lhs_data_nd.shape[0],) + feat_shape)
                K.backward_lhs_binary_op_reduce(
                    reducer if reducer != 'mean' else 'sum',
                    binary_op, graph, lhs, rhs, lhs_data_nd, rhs_data_nd,
                    out_data_nd, grad_out_nd, zerocopy_to_dgl_ndarray(grad_lhs),
                    lhs_map[1], rhs_map[1], out_map[1])
                grad_lhs = _reduce_grad(grad_lhs, lhs_data_nd.shape)
            if ctx.needs_input_grad[6]:
                grad_rhs = grad_out.new_empty((rhs_data_nd.shape[0],) + feat_shape)
                K.backward_rhs_binary_op_reduce(
                    reducer if reducer != 'mean' else 'sum',
                    binary_op, graph, lhs, rhs, lhs_data_nd, rhs_data_nd,
                    out_data_nd, grad_out_nd, zerocopy_to_dgl_ndarray(grad_rhs),
                    lhs_map[1], rhs_map[1], out_map[1])
                grad_rhs = _reduce_grad(grad_rhs, rhs_data_nd.shape)

        return None, None, None, None, None, grad_lhs, grad_rhs, None, None, \
            None, None

class CopyReduce(th.autograd.Function):
    @staticmethod
    def forward(ctx, reducer, graph, target, in_data, out_size, in_map,
                out_map):
        out_data = in_data.new_empty((out_size,) + in_data.shape[1:])
        in_data_nd = zerocopy_to_dgl_ndarray(in_data)
        out_data_nd = zerocopy_to_dgl_ndarray(out_data)
        K.copy_reduce(
            reducer if reducer != 'mean' else 'sum',
            graph, target, in_data_nd, out_data_nd, in_map[0], out_map[0])
        # normalize if mean reducer
        # NOTE(zihao): this is a temporary hack and we should have better solution in the future.
        if reducer == 'mean':
            in_ones = in_data.new_ones((in_data.shape[0],))
            degs = in_data.new_empty((out_data.shape[0],))
            in_ones_nd = zerocopy_to_dgl_ndarray(in_ones)
            degs_nd = zerocopy_to_dgl_ndarray(degs)
            K.copy_reduce(
                'sum', graph, target, in_ones_nd, degs_nd, in_map[0], out_map[0])
            # reshape
            degs = degs.reshape((out_data.shape[0],) + (1,) * (out_data.dim() - 1)).clamp(min=1)
            out_data = out_data / degs
        else:
            degs = None
        # save_for_backward can only save variables
        ctx.backward_cache = (reducer, graph, target, in_map, out_map,
                              in_data_nd, degs)
        ctx.save_for_backward(out_data)
        return out_data

    @staticmethod
    def backward(ctx, grad_out):
        reducer, graph, target, in_map, out_map, in_data_nd, degs \
            = ctx.backward_cache
        out_data, = ctx.saved_variables
        out_data_nd = zerocopy_to_dgl_ndarray(out_data)
        grad_in = None
        if reducer == 'mean':
            grad_out = grad_out / degs
        grad_out_nd = zerocopy_to_dgl_ndarray(grad_out)
        if ctx.needs_input_grad[3]:
            grad_in = grad_out.new_empty(in_data_nd.shape)
            K.backward_copy_reduce(
                reducer if reducer != 'mean' else 'sum',
                graph, target, in_data_nd, out_data_nd, grad_out_nd,
                zerocopy_to_dgl_ndarray(grad_in), in_map[1], out_map[1])
        return None, None, None, grad_in, None, None, None


binary_reduce = BinaryReduce.apply
copy_reduce = CopyReduce.apply


def _reduce_grad(grad, shape):
    """Reduce gradient on the broadcast dimension

    If there is broadcast in forward pass, gradients need to be reduced on
    broadcast dimension. This function checks the input tensor shape and
    gradient shape and perform the reduction.

    Parameters
    ----------
    grad: Tensor
        Gradient tensor
    shape: tuple
        Shape of input tensor

    Returns
    -------
    Tensor
    """
    grad_shape = grad.shape[1:]
    in_shape = shape[1:]
    if in_shape == grad_shape:
        # no need to reduce
        return grad
    num_to_squeeze = len(grad_shape) - len(in_shape)
    # pad inshape
    in_shape = (1,) * num_to_squeeze + in_shape
    reduce_idx = th.nonzero(th.tensor(grad_shape) - th.tensor(in_shape))
    reduce_idx += 1  # skip batch dim
    grad = grad.sum(dim=tuple(reduce_idx), keepdim=True)
    return grad.view(shape)

def sync():
    # Pytorch performs computation synchronously, so no need for synchronization.
    pass<|MERGE_RESOLUTION|>--- conflicted
+++ resolved
@@ -343,7 +343,6 @@
                                     rhs_map, out_map, lhs_data_nd, rhs_data_nd, out_cache_data,
                                     out_data_nd, feat_shape, degs)
         else:
-<<<<<<< HEAD
             out_shape = feat_shape
             out_data = lhs_data.new_empty((out_size,) + out_shape)
             out_data_nd = zerocopy_to_dgl_ndarray(out_data)
@@ -377,24 +376,13 @@
             ctx.backward_cache = (reducer, binary_op, graph, lhs, rhs, lhs_map,
                                 rhs_map, out_map, lhs_data_nd, rhs_data_nd, None,
                                 out_data_nd, feat_shape, degs)
-=======
-            degs = None
-        # save_for_backward can only save variables
-        ctx.backward_cache = (reducer, binary_op, graph, lhs, rhs, lhs_map,
-                              rhs_map, out_map, lhs_data_nd, rhs_data_nd,
-                              feat_shape, degs)
->>>>>>> 41f8a162
         ctx.save_for_backward(out_data)
         return out_data
 
     @staticmethod
     def backward(ctx, grad_out):
         reducer, binary_op, graph, lhs, rhs, lhs_map, rhs_map, out_map, \
-<<<<<<< HEAD
             lhs_data_nd, rhs_data_nd, out_cache_data, out_data_nd, feat_shape, degs \
-=======
-            lhs_data_nd, rhs_data_nd, feat_shape, degs \
->>>>>>> 41f8a162
             = ctx.backward_cache
         out_data, = ctx.saved_variables
         out_data_nd = zerocopy_to_dgl_ndarray(out_data)
