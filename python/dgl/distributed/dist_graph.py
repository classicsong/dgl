--- conflicted
+++ resolved
@@ -382,11 +382,8 @@
             assert part_config is not None, \
                     'When running in the standalone model, the partition config file is required'
             self._client = get_kvstore()
-<<<<<<< HEAD
-=======
             assert self._client is not None, \
                     'Distributed module is not initialized. Please call dgl.distributed.initialize.'
->>>>>>> 30f90fb5
             # Load graph partition data.
             g, node_feats, edge_feats, self._gpb, _ = load_partition(part_config, 0)
             assert self._gpb.num_partitions() == 1, \
