"""Tree-structured data.
Including:
    - Stanford Sentiment Treebank
"""
from __future__ import absolute_import

from collections import OrderedDict
import networkx as nx

import numpy as np
import os

from .dgl_dataset import DGLBuiltinDataset
from .. import backend as F
from .utils import _get_dgl_url, save_graphs, save_info, load_graphs, \
    load_info, deprecate_property
from ..convert import from_networkx

__all__ = ['SST', 'SSTDataset']


class SSTDataset(DGLBuiltinDataset):
    r"""Stanford Sentiment Treebank dataset.

    .. deprecated:: 0.5.0
        
        - ``trees`` is deprecated, it is replaced by:

            >>> dataset = SSTDataset()
            >>> for tree in dataset:
            ....    # your code here

        - ``num_vocabs`` is deprecated, it is replaced by ``vocab_size``.

    Each sample is the constituency tree of a sentence. The leaf nodes
    represent words. The word is a int value stored in the ``x`` feature field.
    The non-leaf node has a special value ``PAD_WORD`` in the ``x`` field.
    Each node also has a sentiment annotation: 5 classes (very negative,
    negative, neutral, positive and very positive). The sentiment label is a
    int value stored in the ``y`` feature field.
    Official site: `<http://nlp.stanford.edu/sentiment/index.html>`_

    Statistics:

    - Train examples: 8,544
    - Dev examples: 1,101
    - Test examples: 2,210
    - Number of classes for each node: 5

    Parameters
    ----------
    mode : str, optional
        Should be one of ['train', 'dev', 'test', 'tiny']
        Default: train
    glove_embed_file : str, optional
        The path to pretrained glove embedding file.
        Default: None
    vocab_file : str, optional
        Optional vocabulary file. If not given, the default vacabulary file is used.
        Default: None
    raw_dir : str
        Raw file directory to download/contains the input data directory.
        Default: ~/.dgl/
    force_reload : bool
        Whether to reload the dataset. Default: False
    verbose: bool
        Whether to print out progress information. Default: True.

    Attributes
    ----------
    vocab : OrderedDict
        Vocabulary of the dataset
    trees : list
        A list of DGLGraph objects
    num_classes : int
        Number of classes for each node
    pretrained_emb: Tensor
        Pretrained glove embedding with respect the vocabulary.
    vocab_size : int
        The size of the vocabulary
    num_vocabs : int
        The size of the vocabulary

    Notes
    -----
    All the samples will be loaded and preprocessed in the memory first.

    Examples
    --------
    >>> # get dataset
    >>> train_data = SSTDataset()
    >>> dev_data = SSTDataset(mode='dev')
    >>> test_data = SSTDataset(mode='test')
    >>> tiny_data = SSTDataset(mode='tiny')
    >>>
    >>> len(train_data)
    8544
    >>> train_data.num_classes
    5
    >>> glove_embed = train_data.pretrained_emb
    >>> train_data.vocab_size
    19536
    >>> train_data[0]
    Graph(num_nodes=71, num_edges=70,
      ndata_schemes={'x': Scheme(shape=(), dtype=torch.int64), 'y': Scheme(shape=(), dtype=torch.int64), 'mask': Scheme(shape=(), dtype=torch.int64)}
      edata_schemes={})
    >>> for tree in train_data:
    ...     input_ids = tree.ndata['x']
    ...     labels = tree.ndata['y']
    ...     mask = tree.ndata['mask']
    ...     # your code here
    """

    PAD_WORD = -1  # special pad word id
    UNK_WORD = -1  # out-of-vocabulary word id

    def __init__(self,
                 mode='train',
                 glove_embed_file=None,
                 vocab_file=None,
                 raw_dir=None,
                 force_reload=False,
                 verbose=False):
        assert mode in ['train', 'dev', 'test', 'tiny']
        _url = _get_dgl_url('dataset/sst.zip')
        self._glove_embed_file = glove_embed_file if mode == 'train' else None
        self.mode = mode
        self._vocab_file = vocab_file
        super(SSTDataset, self).__init__(name='sst',
                                         url=_url,
                                         raw_dir=raw_dir,
                                         force_reload=force_reload,
                                         verbose=verbose)

    def process(self):
        from nltk.corpus.reader import BracketParseCorpusReader
        # load vocab file
        self._vocab = OrderedDict()
        vocab_file = self._vocab_file if self._vocab_file is not None else os.path.join(self.raw_path, 'vocab.txt')
        with open(vocab_file, encoding='utf-8') as vf:
            for line in vf.readlines():
                line = line.strip()
                self._vocab[line] = len(self._vocab)

        # filter glove
        if self._glove_embed_file is not None and os.path.exists(self._glove_embed_file):
            glove_emb = {}
            with open(self._glove_embed_file, 'r', encoding='utf-8') as pf:
                for line in pf.readlines():
                    sp = line.split(' ')
                    if sp[0].lower() in self._vocab:
                        glove_emb[sp[0].lower()] = np.asarray([float(x) for x in sp[1:]])
        files = ['{}.txt'.format(self.mode)]
        corpus = BracketParseCorpusReader(self.raw_path, files)
        sents = corpus.parsed_sents(files[0])

        # initialize with glove
        pretrained_emb = []
        fail_cnt = 0
        for line in self._vocab.keys():
            if self._glove_embed_file is not None and os.path.exists(self._glove_embed_file):
                if not line.lower() in glove_emb:
                    fail_cnt += 1
                pretrained_emb.append(glove_emb.get(line.lower(), np.random.uniform(-0.05, 0.05, 300)))

        self._pretrained_emb = None
        if self._glove_embed_file is not None and os.path.exists(self._glove_embed_file):
            self._pretrained_emb = F.tensor(np.stack(pretrained_emb, 0))
            print('Miss word in GloVe {0:.4f}'.format(1.0 * fail_cnt / len(self._pretrained_emb)))
        # build trees
        self._trees = []
        for sent in sents:
            self._trees.append(self._build_tree(sent))

    def _build_tree(self, root):
        g = nx.DiGraph()

        def _rec_build(nid, node):
            for child in node:
                cid = g.number_of_nodes()
                if isinstance(child[0], str) or isinstance(child[0], bytes):
                    # leaf node
                    word = self.vocab.get(child[0].lower(), self.UNK_WORD)
                    g.add_node(cid, x=word, y=int(child.label()), mask=1)
                else:
                    g.add_node(cid, x=SSTDataset.PAD_WORD, y=int(child.label()), mask=0)
                    _rec_build(cid, child)
                g.add_edge(cid, nid)

        # add root
        g.add_node(0, x=SSTDataset.PAD_WORD, y=int(root.label()), mask=0)
        _rec_build(0, root)
        ret = from_networkx(g, node_attrs=['x', 'y', 'mask'])
        return ret

    def has_cache(self):
        graph_path = os.path.join(self.save_path, self.mode + '_dgl_graph.bin')
        vocab_path = os.path.join(self.save_path, 'vocab.pkl')
        return os.path.exists(graph_path) and os.path.exists(vocab_path)

    def save(self):
        graph_path = os.path.join(self.save_path, self.mode + '_dgl_graph.bin')
        save_graphs(graph_path, self._trees)
        vocab_path = os.path.join(self.save_path, 'vocab.pkl')
        save_info(vocab_path, {'vocab': self.vocab})
        if self.pretrained_emb:
            emb_path = os.path.join(self.save_path, 'emb.pkl')
            save_info(emb_path, {'embed': self.pretrained_emb})

    def load(self):
        graph_path = os.path.join(self.save_path, self.mode + '_dgl_graph.bin')
        vocab_path = os.path.join(self.save_path, 'vocab.pkl')
        emb_path = os.path.join(self.save_path, 'emb.pkl')

        self._trees = load_graphs(graph_path)[0]
        self._vocab = load_info(vocab_path)['vocab']
<<<<<<< HEAD
=======
        self._pretrained_emb = None
>>>>>>> 30f90fb5
        if os.path.exists(emb_path):
            self._pretrained_emb = load_info(emb_path)['embed']

    @property
    def trees(self):
        deprecate_property('dataset.trees', '[dataset[i] for i in len(dataset)]')
        return self._trees

    @property
    def vocab(self):
        r""" Vocabulary

        Returns
        -------
        OrderedDict
        """
        return self._vocab

    @property
    def pretrained_emb(self):
        r"""Pre-trained word embedding, if given."""
        return self._pretrained_emb

    def __getitem__(self, idx):
        r""" Get graph by index

        Parameters
        ----------
        idx : int

        Returns
        -------
        :class:`dgl.DGLGraph`

            graph structure, word id for each node, node labels and masks.

            - ``ndata['x']``: word id of the node
            - ``ndata['y']:`` label of the node
            - ``ndata['mask']``: 1 if the node is a leaf, otherwise 0
        """
        return self._trees[idx]

    def __len__(self):
        r"""Number of graphs in the dataset."""
        return len(self._trees)

    @property
    def num_vocabs(self):
        deprecate_property('dataset.num_vocabs', 'dataset.vocab_size')
        return self.vocab_size

    @property
    def vocab_size(self):
        r"""Vocabulary size."""
        return len(self._vocab)

    @property
    def num_classes(self):
        r"""Number of classes for each node."""
        return 5


SST = SSTDataset<|MERGE_RESOLUTION|>--- conflicted
+++ resolved
@@ -214,10 +214,7 @@
 
         self._trees = load_graphs(graph_path)[0]
         self._vocab = load_info(vocab_path)['vocab']
-<<<<<<< HEAD
-=======
         self._pretrained_emb = None
->>>>>>> 30f90fb5
         if os.path.exists(emb_path):
             self._pretrained_emb = load_info(emb_path)['embed']
 
