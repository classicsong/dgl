--- conflicted
+++ resolved
@@ -162,18 +162,10 @@
     # only set the edge IDs.
     if not _dist_training:
         if copy_ndata:
-<<<<<<< HEAD
-            print(g, type(g))
-=======
->>>>>>> 30f90fb5
             node_frames = utils.extract_node_subframes(g, None)
             utils.set_new_frames(ret, node_frames=node_frames)
 
         if copy_edata:
-<<<<<<< HEAD
-            print(g, type(g))
-=======
->>>>>>> 30f90fb5
             edge_frames = utils.extract_edge_subframes(g, induced_edges)
             utils.set_new_frames(ret, edge_frames=edge_frames)
     else:
@@ -302,18 +294,10 @@
 
     # handle features
     if copy_ndata:
-<<<<<<< HEAD
-        print(g, type(g))
-=======
->>>>>>> 30f90fb5
         node_frames = utils.extract_node_subframes(g, None)
         utils.set_new_frames(ret, node_frames=node_frames)
 
     if copy_edata:
-<<<<<<< HEAD
-        print(g, type(g))
-=======
->>>>>>> 30f90fb5
         edge_frames = utils.extract_edge_subframes(g, induced_edges)
         utils.set_new_frames(ret, edge_frames=edge_frames)
     return ret
